"""
Functionality for problem scores.
"""
from logging import getLogger

from openedx.core.lib.cache_utils import memoized
from xblock.core import XBlock
from .transformer import GradesTransformer


log = getLogger(__name__)


@memoized
def block_types_possibly_scored():
    """
    Returns the block types that could have a score.

    Something might be a scored item if it is capable of storing a score
    (has_score=True). We also have to include anything that can have children,
    since those children might have scores. We can avoid things like Videos,
    which have state but cannot ever impact someone's grade.
    """
<<<<<<< HEAD
    return frozenset(
        cat for (cat, xblock_class) in XBlock.load_classes() if (
            getattr(xblock_class, 'has_score', False) or getattr(xblock_class, 'has_children', False)
        )
    )
=======
    weight = _get_weight_from_block(persisted_block, block)

    # Priority order for retrieving the scores:
    # submissions API -> CSM -> grades persisted block -> latest block content
    raw_earned, raw_possible, weighted_earned, weighted_possible = (
        _get_score_from_submissions(submissions_scores, block) or
        _get_score_from_csm(csm_scores, block, weight) or
        _get_score_from_persisted_or_latest_block(persisted_block, block, weight)
    )

    if weighted_possible is None or weighted_earned is None:
        return None

    else:
        has_valid_denominator = weighted_possible > 0.0
        graded = _get_graded_from_block(persisted_block, block) if has_valid_denominator else False

        return ProblemScore(
            raw_earned,
            raw_possible,
            weighted_earned,
            weighted_possible,
            weight,
            graded,
            display_name=display_name_with_default_escaped(block),
            module_id=block.location,
        )
>>>>>>> 75772d20


def possibly_scored(usage_key):
    """
    Returns whether the given block could impact grading (i.e. scored, or has children).
    """
<<<<<<< HEAD
    return usage_key.block_type in block_types_possibly_scored()
=======
    raw_earned = 0.0

    if persisted_block:
        raw_possible = persisted_block.raw_possible
    else:
        raw_possible = block.transformer_data[GradesTransformer].max_score

    if raw_possible is None:
        return (raw_earned, raw_possible) + (None, None)
    else:
        return (raw_earned, raw_possible) + weighted_score(raw_earned, raw_possible, weight)
>>>>>>> 75772d20


def weighted_score(raw_earned, raw_possible, weight=None):
    """
    Return a tuple that represents the weighted (earned, possible) score.
    If weight is None or raw_possible is 0, returns the original values.
    """
    if weight is None or raw_possible == 0:
        return (raw_earned, raw_possible)
    return float(raw_earned) * weight / raw_possible, float(weight)


def get_score(user, block, scores_client, submissions_scores_cache, weight, possible=None):
    """
    Return the score for a user on a problem, as a tuple (earned, possible).
    e.g. (5,7) if you got 5 out of 7 points.

    If this problem doesn't have a score, or we couldn't load it, returns (None,
    None).

    user: a Student object
    block: a BlockStructure's BlockData object
    scores_client: an initialized ScoresClient
    submissions_scores_cache: A dict of location names to (earned, possible)
        point tuples.  If an entry is found in this cache, it takes precedence.
    weight: The weight of the problem to use in the calculation.  A value of
        None signifies that the weight should not be applied.
    possible (optional): The possible maximum score of the problem to use in the
        calculation.  If None, uses the value found either in scores_client or
        from the block.
    """
    submissions_scores_cache = submissions_scores_cache or {}

    if not user.is_authenticated():
        return (None, None)

    location_url = unicode(block.location)
    if location_url in submissions_scores_cache:
        return submissions_scores_cache[location_url]

    if not getattr(block, 'has_score', False):
        # These are not problems, and do not have a score
        return (None, None)

    # Check the score that comes from the ScoresClient (out of CSM).
    # If an entry exists and has a total associated with it, we trust that
    # value. This is important for cases where a student might have seen an
    # older version of the problem -- they're still graded on what was possible
    # when they tried the problem, not what it's worth now.
    score = scores_client.get(block.location)
    if score and score.total is not None:
        # We have a valid score, just use it.
        earned = score.correct if score.correct is not None else 0.0
        if possible is None:
            possible = score.total
        elif possible != score.total:
            log.error(
                u"Persistent Grades: scores.get_score, possible value {} != score.total value {}".format(
                    possible,
                    score.total
                )
            )
    else:
        # This means we don't have a valid score entry and we don't have a
        # cached_max_score on hand. We know they've earned 0.0 points on this.
        earned = 0.0
        if possible is None:
            possible = block.transformer_data[GradesTransformer].max_score

        # Problem may be an error module (if something in the problem builder failed)
        # In which case possible might be None
        if possible is None:
            return (None, None)

    return weighted_score(earned, possible, weight)<|MERGE_RESOLUTION|>--- conflicted
+++ resolved
@@ -5,29 +5,99 @@
 
 from openedx.core.lib.cache_utils import memoized
 from xblock.core import XBlock
+from xmodule.block_metadata_utils import display_name_with_default_escaped
+from xmodule.graders import ProblemScore
 from .transformer import GradesTransformer
 
 
 log = getLogger(__name__)
 
 
-@memoized
-def block_types_possibly_scored():
-    """
-    Returns the block types that could have a score.
-
-    Something might be a scored item if it is capable of storing a score
-    (has_score=True). We also have to include anything that can have children,
-    since those children might have scores. We can avoid things like Videos,
-    which have state but cannot ever impact someone's grade.
-    """
-<<<<<<< HEAD
-    return frozenset(
-        cat for (cat, xblock_class) in XBlock.load_classes() if (
-            getattr(xblock_class, 'has_score', False) or getattr(xblock_class, 'has_children', False)
-        )
-    )
-=======
+def possibly_scored(usage_key):
+    """
+    Returns whether the given block could impact grading (i.e.
+    has_score or has_children).
+    """
+    return usage_key.block_type in _block_types_possibly_scored()
+
+
+def get_score(submissions_scores, csm_scores, persisted_block, block):
+    """
+    Returns the score for a problem, as a ProblemScore object.  It is
+    assumed that the provided storages have already been filtered for
+    a single user in question and have user-specific values.
+
+    The score is retrieved from the provided storages in the following
+    order of precedence.  If no value for the block is found in a
+    given storage, the next storage is checked.
+
+    submissions_scores (dict of {unicode(usage_key): (earned, possible)}):
+
+        A python dictionary of serialized UsageKeys to (earned, possible)
+        tuples. These values, retrieved using the Submissions API by the
+        caller (already filtered for the user and course), take precedence
+        above all other score storages.
+
+        When the score is found in this storage, it implies the user's score
+        for the block was persisted via the submissions API. Typically, this API
+        is used by ORA.
+
+        The returned score includes valid values for:
+            weighted_earned
+            weighted_possible
+            graded - retrieved from the persisted block, if found, else from
+                the latest block content.
+
+        Note: raw_earned and raw_possible are not required when submitting scores
+        via the submissions API, so those values (along with the unused weight)
+        are invalid and irrelevant.
+
+    csm_scores (ScoresClient):
+
+        The ScoresClient object (already filtered for the user and course),
+        from which a courseware.models.StudentModule object can be retrieved for
+        the block.
+
+        When the score is found from this storage, it implies the user's score
+        for the block was persisted in the Courseware Student Module. Typically,
+        this storage is used for all CAPA problems, including scores calculated
+        by external graders.
+
+        The returned score includes valid values for:
+            raw_earned, raw_possible - retrieved from CSM
+            weighted_earned, weighted_possible - calculated from the raw scores and weight
+            weight, graded - retrieved from the persisted block, if found,
+                else from the latest block content
+
+    persisted_block (.models.BlockRecord):
+        The block values as found in the grades persistence layer. These values
+        are used only if not found from an earlier storage, and take precedence
+        over values stored within the latest content-version of the block.
+
+        When the score is found from this storage, it implies the user has not
+        yet attempted this problem, but the user's grade _was_ persisted.
+
+        The returned score includes valid values for:
+            raw_earned - will equal 0.0 since the user's score was not found from
+                earlier storages
+            raw_possible - retrieved from the persisted block
+            weighted_earned, weighted_possible - calculated from the raw scores and weight
+            weight, graded - retrieved from the persisted block
+
+    block (block_structure.BlockData):
+        Values from the latest content-version of the block are used only if
+        they were not available from a prior storage.
+
+        When the score is found from this storage, it implies the user has not
+        yet attempted this problem and the user's grade was _not_ yet persisted.
+
+        The returned score includes valid values for:
+            raw_earned - will equal 0.0 since the user's score was not found from
+                earlier storages
+            raw_possible - retrieved from the latest block content
+            weighted_earned, weighted_possible - calculated from the raw scores and weight
+            weight, graded - retrieved from the latest block content
+    """
     weight = _get_weight_from_block(persisted_block, block)
 
     # Priority order for retrieving the scores:
@@ -55,16 +125,68 @@
             display_name=display_name_with_default_escaped(block),
             module_id=block.location,
         )
->>>>>>> 75772d20
-
-
-def possibly_scored(usage_key):
-    """
-    Returns whether the given block could impact grading (i.e. scored, or has children).
-    """
-<<<<<<< HEAD
-    return usage_key.block_type in block_types_possibly_scored()
-=======
+
+
+def weighted_score(raw_earned, raw_possible, weight):
+    """
+    Returns a tuple that represents the weighted (earned, possible) score.
+    If weight is None or raw_possible is 0, returns the original values.
+
+    When weight is used, it defines the weighted_possible.  This allows
+    course authors to specify the exact maximum value for a problem when
+    they provide a weight.
+    """
+    assert raw_possible is not None
+    cannot_compute_with_weight = weight is None or raw_possible == 0
+    if cannot_compute_with_weight:
+        return raw_earned, raw_possible
+    else:
+        return float(raw_earned) * weight / raw_possible, float(weight)
+
+
+def _get_score_from_submissions(submissions_scores, block):
+    """
+    Returns the score values from the submissions API if found.
+    """
+    if submissions_scores:
+        submission_value = submissions_scores.get(unicode(block.location))
+        if submission_value:
+            weighted_earned, weighted_possible = submission_value
+            assert weighted_earned >= 0.0 and weighted_possible > 0.0  # per contract from submissions API
+            return (None, None) + (weighted_earned, weighted_possible)
+
+
+def _get_score_from_csm(csm_scores, block, weight):
+    """
+    Returns the score values from the courseware student module, via
+    ScoresClient, if found.
+    """
+    # If an entry exists and has raw_possible (total) associated with it, we trust
+    # that value. This is important for cases where a student might have seen an
+    # older version of the problem -- they're still graded on what was possible
+    # when they tried the problem, not what it's worth now.
+    #
+    # Note: Storing raw_possible in CSM predates the implementation of the grades
+    # own persistence layer. Hence, we have duplicate storage locations for
+    # raw_possible, with potentially conflicting values, when a problem is
+    # attempted. Even though the CSM persistence for this value is now
+    # superfluous, for backward compatibility, we continue to use its value for
+    # raw_possible, giving it precedence over the one in the grades data model.
+    score = csm_scores.get(block.location)
+    has_valid_score = score and score.total is not None
+    if has_valid_score:
+        raw_earned = score.correct if score.correct is not None else 0.0
+        raw_possible = score.total
+        return (raw_earned, raw_possible) + weighted_score(raw_earned, raw_possible, weight)
+
+
+def _get_score_from_persisted_or_latest_block(persisted_block, block, weight):
+    """
+    Returns the score values, now assuming the earned score is 0.0 - since a
+    score was not found in an earlier storage.
+    Uses the raw_possible value from the persisted_block if found, else from
+    the latest block content.
+    """
     raw_earned = 0.0
 
     if persisted_block:
@@ -76,79 +198,59 @@
         return (raw_earned, raw_possible) + (None, None)
     else:
         return (raw_earned, raw_possible) + weighted_score(raw_earned, raw_possible, weight)
->>>>>>> 75772d20
-
-
-def weighted_score(raw_earned, raw_possible, weight=None):
-    """
-    Return a tuple that represents the weighted (earned, possible) score.
-    If weight is None or raw_possible is 0, returns the original values.
-    """
-    if weight is None or raw_possible == 0:
-        return (raw_earned, raw_possible)
-    return float(raw_earned) * weight / raw_possible, float(weight)
-
-
-def get_score(user, block, scores_client, submissions_scores_cache, weight, possible=None):
-    """
-    Return the score for a user on a problem, as a tuple (earned, possible).
-    e.g. (5,7) if you got 5 out of 7 points.
-
-    If this problem doesn't have a score, or we couldn't load it, returns (None,
-    None).
-
-    user: a Student object
-    block: a BlockStructure's BlockData object
-    scores_client: an initialized ScoresClient
-    submissions_scores_cache: A dict of location names to (earned, possible)
-        point tuples.  If an entry is found in this cache, it takes precedence.
-    weight: The weight of the problem to use in the calculation.  A value of
-        None signifies that the weight should not be applied.
-    possible (optional): The possible maximum score of the problem to use in the
-        calculation.  If None, uses the value found either in scores_client or
-        from the block.
-    """
-    submissions_scores_cache = submissions_scores_cache or {}
-
-    if not user.is_authenticated():
-        return (None, None)
-
-    location_url = unicode(block.location)
-    if location_url in submissions_scores_cache:
-        return submissions_scores_cache[location_url]
-
-    if not getattr(block, 'has_score', False):
-        # These are not problems, and do not have a score
-        return (None, None)
-
-    # Check the score that comes from the ScoresClient (out of CSM).
-    # If an entry exists and has a total associated with it, we trust that
-    # value. This is important for cases where a student might have seen an
-    # older version of the problem -- they're still graded on what was possible
-    # when they tried the problem, not what it's worth now.
-    score = scores_client.get(block.location)
-    if score and score.total is not None:
-        # We have a valid score, just use it.
-        earned = score.correct if score.correct is not None else 0.0
-        if possible is None:
-            possible = score.total
-        elif possible != score.total:
-            log.error(
-                u"Persistent Grades: scores.get_score, possible value {} != score.total value {}".format(
-                    possible,
-                    score.total
-                )
-            )
-    else:
-        # This means we don't have a valid score entry and we don't have a
-        # cached_max_score on hand. We know they've earned 0.0 points on this.
-        earned = 0.0
-        if possible is None:
-            possible = block.transformer_data[GradesTransformer].max_score
-
-        # Problem may be an error module (if something in the problem builder failed)
-        # In which case possible might be None
-        if possible is None:
-            return (None, None)
-
-    return weighted_score(earned, possible, weight)+
+
+def _get_weight_from_block(persisted_block, block):
+    """
+    Returns the weighted value from the persisted_block if found, else from
+    the latest block content.
+    """
+    if persisted_block:
+        return persisted_block.weight
+    else:
+        return getattr(block, 'weight', None)
+
+
+def _get_graded_from_block(persisted_block, block):
+    """
+    Returns the graded value from the persisted_block if found, else from
+    the latest block content.
+    """
+    if persisted_block:
+        return persisted_block.graded
+    else:
+        return _get_explicit_graded(block)
+
+
+def _get_explicit_graded(block):
+    """
+    Returns the explicit graded field value for the given block.
+    """
+    field_value = getattr(
+        block.transformer_data[GradesTransformer],
+        GradesTransformer.EXPLICIT_GRADED_FIELD_NAME,
+        None,
+    )
+
+    # Set to True if grading is not explicitly disabled for
+    # this block.  This allows us to include the block's score
+    # in the aggregated self.graded_total, regardless of the
+    # inherited graded value from the subsection. (TNL-5560)
+    return True if field_value is None else field_value
+
+
+@memoized
+def _block_types_possibly_scored():
+    """
+    Returns the block types that could have a score.
+
+    Something might be a scored item if it is capable of storing a score
+    (has_score=True). We also have to include anything that can have children,
+    since those children might have scores. We can avoid things like Videos,
+    which have state but cannot ever impact someone's grade.
+    """
+    return frozenset(
+        category for (category, xblock_class) in XBlock.load_classes() if (
+            getattr(xblock_class, 'has_score', False) or getattr(xblock_class, 'has_children', False)
+        )
+    )