import logging

from django.db import models
from django.contrib.auth.models import User
<<<<<<< HEAD
from student.models import CourseEnrollment
from django.db.models.signals import post_save
from django.dispatch import receiver
=======
from django.dispatch import receiver
from django.db.models.signals import post_save

from student.models import CourseEnrollment
>>>>>>> fd20496a

from courseware.courses import get_course_by_id

FORUM_ROLE_ADMINISTRATOR = 'Administrator'
FORUM_ROLE_MODERATOR = 'Moderator'
FORUM_ROLE_COMMUNITY_TA = 'Community TA'
FORUM_ROLE_STUDENT = 'Student'


@receiver(post_save, sender=CourseEnrollment)
def assign_default_role(sender, instance, **kwargs):
    if instance.user.is_staff:
        role = Role.objects.get_or_create(course_id=instance.course_id, name="Moderator")[0]
    else:
        role = Role.objects.get_or_create(course_id=instance.course_id, name="Student")[0]

    logging.info("assign_default_role: adding %s as %s" % (instance.user, role))
    instance.user.roles.add(role)


class Role(models.Model):
    name = models.CharField(max_length=30, null=False, blank=False)
    users = models.ManyToManyField(User, related_name="roles")
    course_id = models.CharField(max_length=255, blank=True, db_index=True)

    def __unicode__(self):
        return self.name + " for " + (self.course_id if self.course_id else "all courses")

    def inherit_permissions(self, role): # TODO the name of this method is a little bit confusing,
                                         # since it's one-off and doesn't handle inheritance later
        if role.course_id and role.course_id != self.course_id:
            logging.warning("{0} cannot inherit permissions from {1} due to course_id inconsistency", \
                            self, role)
        for per in role.permissions.all():
            self.add_permission(per)

    def add_permission(self, permission):
        self.permissions.add(Permission.objects.get_or_create(name=permission)[0])

    def has_permission(self, permission):
        course = get_course_by_id(self.course_id)
        if self.name == FORUM_ROLE_STUDENT and \
           (permission.startswith('edit') or permission.startswith('update') or permission.startswith('create')) and \
           (not course.forum_posts_allowed):
            return False
        
        return self.permissions.filter(name=permission).exists()


class Permission(models.Model):
    name = models.CharField(max_length=30, null=False, blank=False, primary_key=True)
    roles = models.ManyToManyField(Role, related_name="permissions")

    def __unicode__(self):
        return self.name


@receiver(post_save, sender=CourseEnrollment)
def assign_default_role(sender, instance, **kwargs):
    if instance.user.is_staff:
        role = Role.objects.get_or_create(course_id=instance.course_id, name="Moderator")[0]
    else:
        role = Role.objects.get_or_create(course_id=instance.course_id, name="Student")[0]

    logging.info("assign_default_role: adding %s as %s" % (instance.user, role))
    instance.user.roles.add(role)<|MERGE_RESOLUTION|>--- conflicted
+++ resolved
@@ -2,16 +2,11 @@
 
 from django.db import models
 from django.contrib.auth.models import User
-<<<<<<< HEAD
-from student.models import CourseEnrollment
-from django.db.models.signals import post_save
-from django.dispatch import receiver
-=======
+
 from django.dispatch import receiver
 from django.db.models.signals import post_save
 
 from student.models import CourseEnrollment
->>>>>>> fd20496a
 
 from courseware.courses import get_course_by_id
 
