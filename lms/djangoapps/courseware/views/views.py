--- conflicted
+++ resolved
@@ -157,12 +157,7 @@
             courses_list = sort_by_announcement(courses_list)
 
     # Do not add programs to the context if there are no program types enabled for the site.
-<<<<<<< HEAD
     programs_list = get_programs_with_type(include_hidden=False)
-=======
-    if program_types:
-        programs_list = get_programs_with_type(include_hidden=False)
->>>>>>> 4c8fde5e
 
     return render_to_response(
         "courseware/courses.html",
@@ -831,16 +826,13 @@
         raise Http404
 
     program = ProgramMarketingDataExtender(program_data, request.user).extend()
-    program['type_slug'] = slugify(program['type'])
     skus = program.get('skus')
     ecommerce_service = EcommerceService()
 
-    context = {'program': program}
-
-    if program.get('is_learner_eligible_for_one_click_purchase') and skus:
-        context['buy_button_href'] = ecommerce_service.get_checkout_page_url(*skus)
-
-    return render_to_response('courseware/program_marketing.html', context)
+    return render_to_response('courseware/program_marketing.html', {
+        'buy_button_href': ecommerce_service.get_checkout_page_url(*skus) if skus else '#courses',
+        'program': program,
+    })
 
 
 @transaction.non_atomic_requests
